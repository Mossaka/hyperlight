--- conflicted
+++ resolved
@@ -210,15 +210,9 @@
             var guestArguments = new GuestArgument[Constants.MAX_NUMBER_OF_GUEST_FUNCTION_PARAMETERS];
             guestFunctionCall.guestArguments = guestArguments;
             var headerSize = Marshal.SizeOf(guestFunctionCall);
-<<<<<<< HEAD
             var dataTable = GetGuestCallDataTable(headerSize);
-            var outputDataAddress = sandboxMemoryLayout.GetOutputDataAddress(SourceAddress);
+            var outputDataAddress = sandboxMemoryLayout!.GetOutputDataAddress(SourceAddress);
             guestFunctionCall.pFunctionName = dataTable.AddString(functionName);
-=======
-            var stringTable = GetGuestCallStringTable(headerSize);
-            var outputDataAddress = sandboxMemoryLayout!.GetOutputDataAddress(SourceAddress);
-            guestFunctionCall.pFunctionName = stringTable.AddString(functionName);
->>>>>>> 9463b213
             guestFunctionCall.argc = (ulong)args.Length;
             var nextArgShouldBeArrayLength = false;
             var nextArgLength = 0;
@@ -292,13 +286,8 @@
 
         SimpleDataTable GetGuestCallDataTable(int headerSize)
         {
-<<<<<<< HEAD
-            var outputDataAddress = sandboxMemoryLayout.GetOutputDataAddress(SourceAddress);
+            var outputDataAddress = sandboxMemoryLayout!.GetOutputDataAddress(SourceAddress);
             return new SimpleDataTable(outputDataAddress + headerSize, sandboxMemoryConfiguration.OutputDataSize - headerSize, GetAddressOffset());
-=======
-            var outputDataAddress = sandboxMemoryLayout!.GetOutputDataAddress(SourceAddress);
-            return new SimpleStringTable(outputDataAddress + headerSize, sandboxMemoryConfiguration.OutputDataSize - headerSize, GetAddressOffset());
->>>>>>> 9463b213
         }
 
         internal string GetHostCallMethodName()
