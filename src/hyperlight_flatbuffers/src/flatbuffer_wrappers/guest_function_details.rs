--- conflicted
+++ resolved
@@ -12,24 +12,14 @@
 
 /// Represents the functions that the guest exposes to the host.
 #[derive(Debug, Default, Clone)]
-<<<<<<< HEAD
 pub struct GuestFunctionDetails {
     /// The guest functions
     pub guest_functions: Vec<GuestFunctionDefinition>,
-=======
-struct GuestFunctionDetails {
-    /// The guest functions
-    guest_functions: Vec<GuestFunctionDefinition>,
->>>>>>> a177b1d3
 }
 
 impl GuestFunctionDetails {
     /// Create a new `GuestFunctionDetails`.
-<<<<<<< HEAD
     pub fn new(guest_functions: Vec<GuestFunctionDefinition>) -> Self {
-=======
-    fn new(guest_functions: Vec<GuestFunctionDefinition>) -> Self {
->>>>>>> a177b1d3
         Self { guest_functions }
     }
 
