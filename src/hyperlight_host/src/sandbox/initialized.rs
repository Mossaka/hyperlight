--- conflicted
+++ resolved
@@ -1,10 +1,5 @@
-<<<<<<< HEAD
-use std::sync::atomic::{AtomicI32, Ordering};
-
-=======
 use super::guest_funcs::CallGuestFunction;
 use super::guest_mgr::GuestMgr;
->>>>>>> 442d5c58
 use super::uninitialized::UninitializedSandbox;
 use super::{host_funcs::CallHostPrint, outb::OutBAction};
 use super::{host_funcs::HostFuncs, outb::outb_log};
@@ -19,10 +14,7 @@
 use crate::sandbox_state::reset::RestoreSandbox;
 use anyhow::{bail, Result};
 use log::error;
-<<<<<<< HEAD
-=======
 use std::sync::atomic::AtomicI32;
->>>>>>> 442d5c58
 
 /// The primary mechanism to interact with VM partitions that run Hyperlight
 /// guest binaries.
@@ -180,40 +172,4 @@
             }
         }
     }
-
-    /// `enter_dynamic_method` is used to indicate if a `Sandbox`'s state should be reset.
-    /// - When we enter call a guest function, the `executing_guest_call` value is set to 1.
-    /// - When we exit a guest function, the `executing_guest_call` value is set to 0.
-    ///
-    /// `enter_dynamic_method` will check if the value of `executing_guest_call` is 1.
-    /// If yes, it means the guest function is still running and state should not be reset.
-    /// If the value of `executing_guest_call` is 0, we should reset the state.
-    #[allow(unused)]
-    pub(crate) fn enter_dynamic_method(&mut self) -> Result<bool> {
-        if self.executing_guest_call.load(Ordering::SeqCst) == 1 {
-            return Ok(false);
-        }
-
-        if self
-            .executing_guest_call
-            .compare_exchange(0, 2, Ordering::SeqCst, Ordering::SeqCst)
-            .map_err(|_| anyhow::anyhow!("Failed to verify status of guest function execution"))?
-            != 0
-        {
-            bail!("Guest call already in progress");
-        }
-
-        Ok(true)
-    }
-
-    /// `exit_dynamic_method` is used to indicate that a guest function has finished executing.
-    #[allow(unused)]
-    pub(crate) fn exit_dynamic_method(&mut self, should_release: bool) -> Result<()> {
-        if should_release {
-            self.executing_guest_call.store(0, Ordering::SeqCst);
-            self.needs_state_reset = true;
-        }
-
-        Ok(())
-    }
 }