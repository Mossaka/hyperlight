--- conflicted
+++ resolved
@@ -139,7 +139,6 @@
     }
 }
 
-<<<<<<< HEAD
 impl<'a> HypervisorWrapperMgr for UninitializedSandbox<'a> {
     fn get_hypervisor_wrapper(&self) -> &HypervisorWrapper {
         &self.hv
@@ -148,16 +147,15 @@
     fn get_hypervisor_wrapper_mut(&mut self) -> &mut HypervisorWrapper {
         &mut self.hv
     }
-=======
+}
+
+/// A `GuestBinary` is either a buffer containing the binary or a path to the binary
 #[derive(Debug)]
-
-/// A `GuestBinary` is either a buffer containing the binary or a path to the binary
 pub enum GuestBinary {
     /// A buffer containing the guest binary
     Buffer(Vec<u8>),
     /// A path to the guest binary
     FilePath(String),
->>>>>>> 3a056a11
 }
 
 impl<'a> UninitializedSandbox<'a> {
