--- conflicted
+++ resolved
@@ -750,20 +750,16 @@
 
 #[cfg(test)]
 mod tests {
-<<<<<<< HEAD
-    use super::{outb_log, validate_concrete_type, HostFunctionWithOneArg, UnintializedSandbox};
-=======
     #[cfg(target_os = "linux")]
     use super::{
-        is_hypervisor_present, outb_log, validate_concrete_type, HostFunctionWithOneArg, Sandbox,
+        is_hypervisor_present, outb_log, validate_concrete_type, HostFunctionWithOneArg, UnintializedSandbox,
     };
     #[cfg(target_os = "windows")]
-    use super::{outb_log, validate_concrete_type, HostFunctionWithOneArg, Sandbox};
+    use super::{outb_log, validate_concrete_type, HostFunctionWithOneArg, UnintializedSandbox};
     #[cfg(target_os = "linux")]
     use crate::hypervisor::hyperv_linux::test_cfg::TEST_CONFIG as HYPERV_TEST_CONFIG;
     #[cfg(target_os = "linux")]
     use crate::hypervisor::kvm::test_cfg::TEST_CONFIG as KVM_TEST_CONFIG;
->>>>>>> 6744b4cc
     use crate::{
         guest::{guest_log_data::GuestLogData, log_level::LogLevel},
         mem::{config::SandboxMemoryConfiguration, mgr::SandboxMemoryManager},
