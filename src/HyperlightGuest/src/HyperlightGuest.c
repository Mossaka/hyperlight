
#include "hyperlight.h" 
#include "hyperlight_guest.h"
#include "hyperlight_error.h"
#include "hyperlight_peb.h"
#include <setjmp.h>

extern int _fltused = 0;
uintptr_t __security_cookie;
jmp_buf jmpbuf;
HyperlightPEB* pPeb;
FuncTable* funcTable;

<<<<<<< HEAD
bool runningInHyperlight = true;
bool useOutForHalt = false;
=======
bool runningHyperlight = true;
>>>>>>> 1cde9d96
void (*outb_ptr)(uint16_t port, uint8_t value) = NULL;

#pragma optimize("", off)

void RegisterFunction(const char* FunctionName, guestFunc pFunction, int paramCount, ParameterKind parameterKind[])
{
    if (funcTable->next > funcTable->size)
    {
        char message[100] = { 0 };
        snprintf(message, 100, "Function Table Limit is %d.", funcTable->size);
        setError(TOO_MANY_GUEST_FUNCTIONS, message);
    }
    FuncEntry* funcEntry = (FuncEntry*) malloc(sizeof(FuncEntry));
    if (NULL == funcEntry)
    {
        setError(MALLOC_FAILED, NULL);
    }

#pragma warning(suppress:6011)
    funcEntry->FunctionName = FunctionName;
    funcEntry->pFunction = pFunction;
    funcEntry->paramCount = paramCount;
    funcEntry->parameterKind = parameterKind;

    funcTable->funcEntry[funcTable->next] = funcEntry;
    funcTable->next++;
}

void InitialiseFunctionTable(int size)
{
    size = size > 0 ? size : DEFAULT_FUNC_TABLE_SIZE;
    funcTable = (FuncTable*)malloc(sizeof(FuncTable));
    if (NULL == funcTable)
    {
        setError(MALLOC_FAILED, NULL);
    }

#pragma warning(suppress:6011)
    funcTable->next = 0;
    funcTable->size = size;
    funcTable->funcEntry = (FuncEntry**)(malloc(sizeof(FuncEntry*) * size));
    if (NULL == funcTable->funcEntry)
    {
        setError(MALLOC_FAILED, NULL);
    }
}

void outb(uint16_t port, uint8_t value)
{
    if (runningInHyperlight)
    {
        hloutb(port, value);
    }
    else if (NULL != outb_ptr)
    {
        // We were passed a function pointer for outb - Use it

        // If we are running under Linux, it means the outb_ptr callback is
        // implemented by dotnet running on Linux.  In this case, the calling conventions
        // allow the dotnet code to overwrite rsi/rdi.  If this binary is built
        // using MSVC, it expects rsi/rdi to be preserved by anything it calls.  The optimizer
        // might make use of one of these registers, so we will save/restore them ourselves.
        uint64_t rsi = getrsi();
        uint64_t rdi = getrdi();
        outb_ptr(port, value);
        setrsi(rsi);
        setrdi(rdi);
    }
}

void halt()
{
    const uint8_t hlt = 0xF4;
    if (runningInHyperlight)
    {
        ((void (*)()) & hlt)();
    }
}

void resetError()
{
    pPeb->guestError.errorNo = 0;
    *pPeb->guestError.message = '\0';
}

// SetError sets the specified error and message in memory and then halts execution by returning the the point that setjmp was called

void setError(uint64_t errorCode, char* message)
{
    pPeb->guestError.errorNo = errorCode;
    size_t length = NULL == message ? 0 : strlen(message);
    if (length >= pPeb->guestError.messageSize)
    {
        length = pPeb->guestError.messageSize - 1;
    }

    if (NULL == message)
    {
        *pPeb->guestError.message = '\0';
    }
    else
    {
#pragma warning(suppress : 4996)
        strncpy(pPeb->guestError.message, (char*)message, length);
    }

    *(uint32_t*)pPeb->outputdata.outputDataBuffer = -1;

    longjmp(jmpbuf, 1);
}

void CallHostFunction(char* functionName, va_list ap)
{
    HostFunctionCall* functionCall = (HostFunctionCall*)pPeb->outputdata.outputDataBuffer;
    functionCall->FunctionName = functionName;
    uint64_t** ptr = &functionCall->argv;

    uint64_t* arg;

    while (arg = va_arg(ap, uint64_t*))
    {
        *ptr++ = arg;
    }

    outb(101, 0);
}

// TODO: Make these functions generic.

// Calls a Host Function that returns an int
int native_symbol_thunk_returning_int(char* functionName, ...)
{

    va_list ap = NULL;

    va_start(ap, functionName);

    CallHostFunction(functionName, ap);

    va_end(ap);

    return GetHostReturnValueAsInt();
}

int GetHostReturnValueAsInt()
{
    return *((int*)pPeb->inputdata.inputDataBuffer);
}

// Calls a Host Function that returns an int
unsigned int native_symbol_thunk_returning_uint(char* functionName, ...)
{

    va_list ap = NULL;

    va_start(ap, functionName);

    CallHostFunction(functionName, ap);

    va_end(ap);

    return GetHostReturnValueAsUInt();
}

unsigned int GetHostReturnValueAsUInt()
{
    return *((unsigned int*)pPeb->inputdata.inputDataBuffer);
}

// Calls a Host Function that returns an long
long native_symbol_thunk_returning_long(char* functionName, ...)
{

    va_list ap = NULL;

    va_start(ap, functionName);

    CallHostFunction(functionName, ap);

    va_end(ap);

    return  GetHostReturnValueAsLong();
}

long GetHostReturnValueAsLong()
{
    return *((long*)pPeb->inputdata.inputDataBuffer);
}

// Calls a Host Function that returns an ulong
unsigned long native_symbol_thunk_returning_ulong(char* functionName, ...)
{

    va_list ap = NULL;

    va_start(ap, functionName);

    CallHostFunction(functionName, ap);

    va_end(ap);

    return  GetHostReturnValueAsULong();
}

unsigned long GetHostReturnValueAsULong()
{
    return *((unsigned long*)pPeb->inputdata.inputDataBuffer);
}



int CallGuestFunction(GuestFunctionDetails* guestfunctionDetails)
{
    guestFunc pFunction = NULL;
    int requiredParameterCount = 0;
    ParameterKind* parameterKind = NULL;

    for (int i = 0; i < funcTable->next; i++)
    {
        if (strcmp(guestfunctionDetails->functionName, funcTable->funcEntry[i]->FunctionName) == 0)
        {
            pFunction = funcTable->funcEntry[i]->pFunction;
            requiredParameterCount = funcTable->funcEntry[i]->paramCount;
            parameterKind = funcTable->funcEntry[i]->parameterKind;
            break;
        }
    }

    if (NULL == pFunction)
    {
        // If the function was not found call the GuestDispatchFunction method optionally provided by the guest program.
        // This allows functions exposed by a guest runtime (e.g. WASM) to be called.
        return GuestDispatchFunction(guestfunctionDetails);
    }

    if (requiredParameterCount != guestfunctionDetails->paramc)
    {
        char message[100] = { 0 };
        snprintf(message, 100, "Called function %s with %d parameters but it takes %d.", guestfunctionDetails->functionName, guestfunctionDetails->paramc, requiredParameterCount);
        setError(GUEST_FUNCTION_INCORRECT_NO_OF_PARAMETERS, message);
    }

    for (int i = 0; i < requiredParameterCount; i++)
    {
        if (guestfunctionDetails->paramv[i].kind != parameterKind[i])
        {
            char message[100] = { 0 };
            snprintf(message, 100, "Function %s parameter %d.", guestfunctionDetails->functionName, guestfunctionDetails->paramc);
            setError(GUEST_FUNCTION_PARAMETER_TYPE_MISMATCH, message);
        }
    }

    return pFunction(guestfunctionDetails->paramv);
}

void DispatchFunction()
{
    GuestFunctionDetails* guestFunctionDetails = NULL;
    Parameter* paramv = NULL;
    // setjmp is used to capture state so that if an error occurs then lngjmp is called in setError and control returns to this point , the if returns false and the program exits/halts
    if (!setjmp(jmpbuf))
    {
        resetError();
        GuestFunctionCall*  funcCall = (GuestFunctionCall*)pPeb->outputdata.outputDataBuffer;

        if (NULL == funcCall->FunctionName)
        {
            setError(GUEST_FUNCTION_NAME_NOT_PROVIDED, NULL);
        }

        guestFunctionDetails = (GuestFunctionDetails*)malloc(sizeof(GuestFunctionDetails));

        if (NULL == guestFunctionDetails)
        {
            setError(MALLOC_FAILED, NULL);
        }

#pragma warning(suppress:6011)
        guestFunctionDetails->functionName = funcCall->FunctionName;
        guestFunctionDetails->paramc = (int32_t)funcCall->argc;

        if (0 == guestFunctionDetails->paramc)
        {
            guestFunctionDetails->paramv = NULL;
        }
        else
        {
            paramv = (Parameter*)malloc(guestFunctionDetails->paramc * sizeof(GuestFunctionDetails));
            if (NULL == paramv)
            {
                setError(MALLOC_FAILED, NULL);
            }
            guestFunctionDetails->paramv = paramv;
        }

        bool nextParamIsLength = false;
        for (int32_t i = 0; i < guestFunctionDetails->paramc; i++)
        {
            GuestArgument guestArgument = funcCall->guestArguments[i];
            if (nextParamIsLength)
            {
                if (guestArgument.argt != i32)
                {
                    char message[15];
                    snprintf(message, 15, "Parameter %d", i);
                    setError(ARRAY_LENGTH_PARAM_IS_MISSING, message);
                }
                else
                {
                    guestFunctionDetails->paramv[i].value.i32 = (uint32_t)guestArgument.argv;
                    guestFunctionDetails->paramv[i].kind = i32;
                    nextParamIsLength = false;
                }
            }
            else
            {
                switch (guestArgument.argt)
                {
                    case (string):
  #pragma warning(suppress:28182)
                        guestFunctionDetails->paramv[i].value.string = (char*)guestArgument.argv;
                        guestFunctionDetails->paramv[i].kind = string;
                        break;
                    case (i32):
                        guestFunctionDetails->paramv[i].value.i32 = (uint32_t)guestArgument.argv;
                        guestFunctionDetails->paramv[i].kind = i32;
                        break;
                    case (i64):
                        guestFunctionDetails->paramv[i].value.i64 = (uint64_t)guestArgument.argv;
                        guestFunctionDetails->paramv[i].kind = i64;
                        break;
                    case (boolean):
                        guestFunctionDetails->paramv[i].value.boolean = (bool)guestArgument.argv;
                        guestFunctionDetails->paramv[i].kind = boolean;
                        break;
                    case (bytearray):
                        guestFunctionDetails->paramv[i].value.bytearray = (void*)guestArgument.argv;
                        guestFunctionDetails->paramv[i].kind = bytearray;
                        nextParamIsLength = true;
                        break;
                    default:
                        setError(GUEST_FUNCTION_PARAMETER_TYPE_MISMATCH, NULL);
                        break;
                }
            }
        }
        if (nextParamIsLength)
        {
            setError(ARRAY_LENGTH_PARAM_IS_MISSING, "Last parameter should be the length of the array");
        }

        *(uint32_t*)pPeb->outputdata.outputDataBuffer = CallGuestFunction(guestFunctionDetails);
    }

    free(guestFunctionDetails);
    free(paramv);
    
    halt();  // This is a nop if we were just loaded into memory
}

// this is required by print functions to write output.

void _putchar(char c)
{

    char* ptr = pPeb->outputdata.outputDataBuffer;
    *ptr++ = c;
    *ptr = '\0';

    outb(100, 0);
}

// this is called when /Gs check fails

void report_gsfailure()
{
    setError(GS_CHECK_FAILED, NULL);
}

// Called by dlmalloc using ABORT

void dlmalloc_abort()
{
    setError(FAILURE_IN_DLMALLOC, NULL);
}

// this function is called by dlmalloc to allocate heap memory.

void* hyperlightMoreCore(size_t size)
{
    void* ptr = NULL;
    static void* unusedHeapBufferPointer = 0;
    static size_t allocated = 0;
    if (size > 0)
    {
        // Trying to use more memory than is available.
        // This should not happen if dlmalloc_set_footprint_limit was called with pPeb->guestheapData.guestHeapSize. 

        if (allocated + size > pPeb->guestheapData.guestHeapSize)
        {
            // TODO: Set an error message
            return (void*)MFAIL;
        }

        if (0 == unusedHeapBufferPointer)
        {
            ptr = (char *)pPeb->guestheapData.guestHeapBuffer;
        }
        else
        {
            ptr = (char*)unusedHeapBufferPointer;
        }

        allocated += size;
        unusedHeapBufferPointer = (char *) ptr + size;
        return ptr;
    }
    else if (size < 0)
    {
        // This should not happen according to dlmalloc docs as MORECORE_CANNOT_TRIM is set. 
        // TODO: Set an error message
        return (void*)MFAIL;
    }
    else
    {
        return unusedHeapBufferPointer;
    }
}

#pragma optimize("", on)

HostFunctionDetails* GetHostFunctionDetails()
{

    HostFunctionHeader* hostFunctionHeader = (HostFunctionHeader*)pPeb->hostFunctionDefinitions.functionDefinitions;
    size_t functionCount = hostFunctionHeader->CountOfFunctions;
    if (functionCount == 0)
    {
        return NULL;
    }
    
    HostFunctionDetails* hostFunctionDetails = (HostFunctionDetails*)malloc(sizeof(HostFunctionDetails));
    if (NULL == hostFunctionDetails)
    {
        setError(MALLOC_FAILED, NULL);
    }

#pragma warning(suppress:6011)
    hostFunctionDetails->CountOfFunctions = functionCount;
#pragma warning(suppress:6305) 
    hostFunctionDetails->HostFunctionDefinitions = (HostFunctionDefinition*)(&pPeb->hostFunctionDefinitions.functionDefinitions + sizeof(HostFunctionHeader));
    
    return hostFunctionDetails;
}

__declspec(safebuffers) int entryPoint(uint64_t pebAddress, uint64_t seed, int functionTableSize)
{
    pPeb = (HyperlightPEB*)pebAddress;
    if (NULL == pPeb)
    {
        return -1;
    }

    __security_init_cookie();
    resetError();

    // setjmp is used to capture state so that if an error occurs then lngjmp is called in setError and control returns to this point , the if returns false and the program exits/halts
    if (!setjmp(jmpbuf))
    {
        if (*pPeb->pCode != 'J')
        {
            setError(CODE_HEADER_NOT_SET, NULL);
        }

        // Either in WHP partition (hyperlight) or in memory.  If in memory, outb_ptr will be non-NULL
        outb_ptr = (void(*)(uint16_t, uint8_t))pPeb->pOutb;
        if (outb_ptr)
            runningInHyperlight = false;
        HostFunctions* pFuncs = (HostFunctions*)pPeb->hostFunctionDefinitions.functionDefinitions;
        pFuncs->header.DispatchFunction = (uint64_t)DispatchFunction;

        size_t limit = dlmalloc_set_footprint_limit(pPeb->guestheapData.guestHeapSize);

        //TODO: Pass FunctionTablesize in entryPoint.

        InitialiseFunctionTable(0);

        // Call Hyperlightmain in the Guest , the guest can use this to register functions that can be called from the host.

        HyperlightMain();

        // Setup return values
        *(int32_t*)pPeb->outputdata.outputDataBuffer = 0;
    }

    halt(); // This is a nop if we were just loaded into memory
    return 0;
}

//
// The following functions expose functionality provided by the Host.
//


/// <summary>
/// strncpy is required by printOutput
/// TODO: replace this with a libc version (e.g. MUSL Libc)
/// </summary>

char* strncpy(char* dest, const char* src, size_t len)
{
    char* result = dest;
    while (len--)
    {
        *dest++ = *src++;
    }
    *dest = 0;
    return result;
}

/// <summary>
/// printOutput exposes functionaility to print a message to the console or a stringwriter via the host
/// the function is handled in the host via a specific outb message rather than a host function call.
/// </summary>
/// <param name="message">The message to be printed.</param>
/// <returns>The length of the message printed.</returns>

int printOutput(const char* message)
{
    size_t result = strlen(message);
    if (result >= pPeb->outputdata.outputDataSize)
    {
        result = (size_t)pPeb->outputdata.outputDataSize - 1;
    }
#pragma warning(suppress : 4996)
    strncpy((char*)pPeb->outputdata.outputDataBuffer, (char*)message, result);
    outb(100, 0);
    return (int)result;
}


// The following host functions are defined in the Sandnox Host in Core/HyperLightExports.cs

/// <summary>
/// This function is required by dlmalloc
/// </summary>
long GetHyperLightTickCount()
{
    return native_symbol_thunk_returning_long("GetTickCount");
}

/// <summary>
/// This function is required/called by WAMR function os_thread_get_stack_boundary() 
/// which is needed for AOT WASM Module execution
/// </summary>
uint8_t * GetStackBoundary()
{
    unsigned __int64 thread_stack_boundary;
    // If we are not running in Hyperlight then we need to get this information in the host
    if (!runningInHyperlight)
    {
        thread_stack_boundary = native_symbol_thunk_returning_ulong("GetStackBoundary");
    }
    else
    {
        thread_stack_boundary = pPeb->gueststackData.minStackAddress;
    }
    return (uint8_t *)(uintptr_t)thread_stack_boundary;
}

/// <summary>
/// This function is required by dlmalloc
/// </summary>
unsigned int GetOSPageSize()
{
    return native_symbol_thunk_returning_uint("GetOSPageSize");
}

/// <summary>
/// This is required by os_time_get_boot_microsecond() in WAMR 
/// </summary>
long GetTimeSinceBootMicrosecond()
{
    return native_symbol_thunk_returning_long("GetTimeSinceBootMicrosecond");
}<|MERGE_RESOLUTION|>--- conflicted
+++ resolved
@@ -11,12 +11,8 @@
 HyperlightPEB* pPeb;
 FuncTable* funcTable;
 
-<<<<<<< HEAD
 bool runningInHyperlight = true;
-bool useOutForHalt = false;
-=======
-bool runningHyperlight = true;
->>>>>>> 1cde9d96
+
 void (*outb_ptr)(uint16_t port, uint8_t value) = NULL;
 
 #pragma optimize("", off)
