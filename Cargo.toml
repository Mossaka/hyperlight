[workspace]
resolver = "2"
members = [
    "src/hyperlight_capi",
    "src/hyperlight_host",
    "src/hyperlight_testing",
<<<<<<< HEAD
    "src/hyperlight_flatbuffers",
]
=======
]

# this will generate symbols for release builds
# so is handy for debugging issues in release builds
# to use, run `cargo build --profile=release-with-debug`
[profile.release-with-debug]
inherits = "release"
debug = true
>>>>>>> 62144ea7
<|MERGE_RESOLUTION|>--- conflicted
+++ resolved
@@ -4,10 +4,7 @@
     "src/hyperlight_capi",
     "src/hyperlight_host",
     "src/hyperlight_testing",
-<<<<<<< HEAD
     "src/hyperlight_flatbuffers",
-]
-=======
 ]
 
 # this will generate symbols for release builds
@@ -15,5 +12,4 @@
 # to use, run `cargo build --profile=release-with-debug`
 [profile.release-with-debug]
 inherits = "release"
-debug = true
->>>>>>> 62144ea7
+debug = true